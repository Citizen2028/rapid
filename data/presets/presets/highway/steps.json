--- conflicted
+++ resolved
@@ -13,13 +13,10 @@
         "covered",
         "dog",
         "indoor",
-<<<<<<< HEAD
-=======
         "level_semi",
         "lit",
         "name",
         "ref",
->>>>>>> 770ab139
         "stroller",
         "wheelchair"
     ],
