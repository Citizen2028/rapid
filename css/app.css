--- conflicted
+++ resolved
@@ -1271,7 +1271,6 @@
     .save .label, .apply .label { display: block;}
 }
 
-<<<<<<< HEAD
 .preset-section.cf,
 .inspector-preset.cf,
 .preset-section-input.cf {
@@ -1305,7 +1304,6 @@
 
 .preset-input input {
     width: 100%;
-=======
 
 
 
@@ -1347,5 +1345,4 @@
     cursor: pointer;
     padding:0 5px;
     vertical-align:middle;
->>>>>>> 8eb04ddb
 }