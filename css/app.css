/* Basics
------------------------------------------------------- */

body {
    font:normal 12px/1.6666 'Helvetica Neue', Arial, sans-serif;
    margin:0;
    padding:0;
    min-width: 768px;
    color:#222;
    /* text-rendering: optimizeLegibility;  */
    -webkit-font-smoothing: subpixel-antialiased;
}

#iD {
    height: 100%;
    width: 100%;
    position: fixed;
    min-width: 768px;
}

.limiter {
    position: relative;
    max-width: 1200px;
}

div, textarea, input, form, span, ul, li, ol, a, button {
    -moz-box-sizing: border-box;
    -webkit-box-sizing: border-box;
    box-sizing: border-box;
}

/* Mobile Tweaks
------------------------------------------------------- */
a, button, input, textarea {
    -webkit-tap-highlight-color:rgba(0,0,0,0);
    -webkit-touch-callout:none;
    cursor:url(../img/cursor-pointer.png) 6 1, auto;
}

h2 {
    font-size: 25px;
    line-height: 1.6;
    font-weight: bold;
    margin-bottom: 10px;
}

h3:last-child,
h2:last-child,
h4:last-child { margin-bottom: 0;}

h3 {
    font-size: 18px;
    line-height: 1.3333;
    font-weight: bold;
    margin-bottom: 10px;
}

h4 {
    font-size: 12px;
    font-weight: normal;
    font-style: italic;
    padding-bottom: 10px;
}

h5 {
    font-size: 12px;
    font-weight: bold;
    padding-bottom: 10px;
}

:focus {
    outline-color: transparent;
    outline-style: none;
}

p {
    margin:0;
    padding:0;
}

em {
    font-style: italic;
}

strong {
    font-weight: bold;
}

a:visited, a {
    color: #7092ff;
}

a:hover {
    color:#597be7;
}

textarea,
input[type=text],
input[type=url],
input[type=tel],
input[type=email] {
    background-color: white;
    border:1px solid #ccc;
    padding:10px;
    resize: vertical;
}

.fillD textarea,
.fillD input[type=text] {
    background-color: black;
    border:1px solid rgba(255, 255, 255, .25);
    color: white;
}

textarea:focus,
input[type=text]:focus {
    background-color: #ececec;
}

.fillD textarea:focus,
.fillD input[type=text]:focus {
    background-color: black;
    border:1px solid rgba(255, 255, 255, .5);
}

input[type=text] {
    padding:5px 10px;
    height:30px;
    resize: none;
}

/* tables */

table {
    background-color: white;
    border-collapse: collapse;
    width:100%;
    border-spacing:0;
}

table th {
    text-align:left;
}

table.tags, table.tags td, table.tags th {
    border: 1px solid #CCC;
    padding: 4px;
}

/* Grid
------------------------------------------------------- */

.col0    { float:left; width:04.1666%; }
.col1    { float:left; width:08.3333%; }
.col2    { float:left; width:16.6666%; }
.col3    { float:left; width:25.0000%; }
.col4    { float:left; width:33.3333%; }
.col5    { float:left; width:41.6666%; }
.col6    { float:left; width:50.0000%; max-width: 600px; }
.col7    { float:left; width:58.3333%; }
.col8    { float:left; width:66.6666%; }
.col9    { float:left; width:75.0000%; }
.col10   { float:left; width:83.3333%; }
.col11   { float:left; width:91.6666%; }
.col12   { float:left; width:100.0000%; }
.margin0  { margin-left: 04.1666%; }
.margin1  { margin-left: 08.3333%; }
.margin2  { margin-left: 16.6666%; }
.margin3  { margin-left: 25.0000%; }
.margin4  { margin-left: 33.3333%; }
.margin5  { margin-left: 41.6666%; }
.margin6  { margin-left: 50.0000%; }
.margin7  { margin-left: 58.3333%; }
.margin8  { margin-left: 66.6666%; }
.margin9  { margin-left: 75.0000%; }
.margin10 { margin-left: 83.3333%; }
.margin11 { margin-left: 91.6666%; }
.margin12 { margin-left: 100.0000%; }

/* UI Lists
------------------------------------------------------- */

ul li { list-style: none;}

ul.toggle-list li a {
    font-weight: bold;
    color: #333;
    padding: 5px 10px;
    display:block;
    border-top: 1px solid #ccc;
    white-space:nowrap;
    text-overflow:ellipsis;
    overflow:hidden;
}
ul.toggle-list li a:hover { background-color: #ececec;}

ul.toggle-list .icon {
    float: left;
    margin-right: 5px;
}

ul.link-list li {
    display: inline-block;
    float: right;
    margin-left: 10px;
    padding-left: 10px;
    border-left: 1px solid white;
}

ul.link-list li:last-child {
    border-left: 0;
    margin-left: 0;
    padding-left: 0;
}

/* Utility Classes
------------------------------------------------------- */
.fillL {
    background: white;
    color: #333;
}

.fillL2 {
    background: #f7f7f7 url(../img/background-pattern-1.png) repeat;
    color: #333;
}

.fillD {
    background:rgba(0,0,0,.8);
    color: #6C6C6C;
}


.fl { float: left;}
.fr { float: right;}

div.hide,
form.hide {
    display:none;
}

.content {
    border-radius: 4px;
    box-shadow: 0 0 30px 0px rgba(0, 0, 0, 0.7);
}

.pad1    {padding: 10px;}
.pad2    {padding: 20px;}
.margin1 {margin: 10px;}
.margin2 {margin: 20px;}

/* Buttons */

button {
    line-height:20px;
    border:0;
    color:#222;
    background: white;
    font-weight:bold;
    font-size:12px;
    display: inline-block;
    height:40px;
    border-radius:4px;
    -webkit-transition: background 100ms;
    -moz-transition: background 100ms;
    transition: background 100ms;
}

button:hover {
    background-color: #ececec;
}

button.active {
    cursor:url(../img/cursor-pointing.png) 6 1, auto;
}

button.disabled {
    background: #6c6c6c;
    cursor: auto;
}

button.active:not([disabled]):not(.disabled) {
    background: #7092ff;
}

button.minor {
    border-radius:4px;
    height: 20px;
    width: 20px;
    border: 0;
    box-shadow: none;
    background: rgba(0,0,0,.5);
}

button.minor:hover {
    background: #222;
}

button.centered {
    display: block;
    margin-left: auto;
    margin-right: auto;
}

.button-wrap {
    display: inline-block;
    padding-right:10px;
    margin: 0;
}

.button-wrap button:only-child { width: 100%;}
.button-wrap:last-of-type { padding-right: 0;}

.joined button {
    border-right: 1px solid rgba(0,0,0,.5);
    border-radius:0;
}

.joined button:first-child {
    border-radius:4px 0 0 4px;
}

.joined button:last-child {
    border-right-width: 0px;
    border-radius:0 4px 4px 0;
}

button.browse .label { display: none;}

button.action {
    background: #7092ff;
}
button.action:hover {
    background: #597BE7;
}

button.delete {
    background-color: #ff7070;
}
button.delete:hover {
    background-color: #ef5454;
}

button.save.has-count {
    padding: 9px;
}

button.save .count {
    display: none;
}

button.save.has-count .count {
    display: block;
    position: absolute;
    top: 5px;
    background: rgba(255, 255, 255, .5);
    color: #333;
    padding: 10px;
    height: 30px;
    line-height: 12px;
    border-radius: 4px;
    margin: auto;
    margin-left: 8.3333%;
}

button.save.has-count .count::before {
    content: "";
    margin: auto;
    width: 0;
    height: 0;
    position: absolute;
    left: -6px;
    top: 0;
    bottom: 0;
    border-top:    6px solid transparent;
    border-bottom: 6px solid transparent;
    border-right:  6px solid rgba(255,255,255,.5);
}

button.close {
    position: absolute;
    top: 10px;
    right: 10px;
}

button[disabled] {
    cursor:auto;
    background: rgba(255,255,255,.5);
    pointer-events:none;
}

button[disabled] .label {
    color: rgba(0,0,0,.5);
}

/* Icons */

.icon {
  display:inline-block;
  vertical-align:top;
  width:20px;
  height:20px;
  background:transparent url(../img/sprite.png) no-repeat 0px 0px;
  text-indent:-9999px;
  overflow:hidden;
  }

.icon.big {
    width: 40px;
    height: 40px;
}

.icon-pre-text {
    margin-right: 3px;
}

.user-icon {
    max-height: 20px;
    max-width: 20px;
    height: auto;
    width: auto;
    border-radius: 3px;
}

/* Definitions for every icon */
.icon.browse     { background-position:   0px 0px;}
.icon.add-point  { background-position: -20px 0px;}
.icon.add-line   { background-position: -40px 0px;}
.icon.add-area   { background-position: -60px 0px;}
.icon.undo       { background-position: -80px 0px;}
.icon.redo      { background-position: -100px 0px;}

.icon.apply      { background-position: -120px 0px;}
.icon.save       { background-position: -140px 0px;}
.icon.close      { background-position: -160px 0px;}
.icon.delete     { background-position: -180px 0px;}
.icon.remove     { background-position: -200px 0px;}
.icon.inspect    { background-position: -220px 0px;}
.icon.zoom-in    { background-position: -240px 0px;}
.icon.zoom-out   { background-position: -260px 0px;}
.icon.plus       { background-position: -240px 0px;}
.icon.geocode    { background-position: -280px 0px;}
.icon.layers     { background-position: -300px 0px;}
.icon.avatar     { background-position: -320px 0px;}
.icon.nearby     { background-position: -340px 0px;}
.icon.geolocate  { background-position: -360px 0px;}
.icon.warning    { background-position: -380px 0px;}

.icon.close-modal { background-position: -200px 0px;}

.fillD .icon.avatar           { background-position: -320px -20px;}
.fillD .icon.nearby           { background-position: -340px -20px;}

button[disabled] .icon.browse     { background-position:   0px -40px;}
button[disabled] .icon.add-point  { background-position: -20px -40px;}
button[disabled] .icon.add-line   { background-position: -40px -40px;}
button[disabled] .icon.add-area   { background-position: -60px -40px;}
button.disabled  .icon.undo       { background-position: -80px -40px;}
button.disabled  .icon.redo       { background-position: -100px -40px;}
button[disabled] .apply.icon      { background-position: -120px -40px;}
button[disabled] .save.icon       { background-position: -140px -40px;}
button[disabled] .close.icon      { background-position: -160px -40px;}
button[disabled] .delete.icon     { background-position: -180px -40px;}
button[disabled] .icon.remove     { background-position: -200px -40px;}
button[disabled] .icon.inspect    { background-position: -220px -40px;}
button[disabled] .icon.zoom-in    { background-position: -240px -40px;}
button[disabled] .icon.zoom-out   { background-position: -260px -40px;}
button[disabled] .icon.geocode    { background-position: -280px -40px;}
button[disabled] .icon.layers     { background-position: -300px -40px;}
button[disabled] .icon.avatar     { background-position: -320px -40px;}
button[disabled] .icon.nearby     { background-position: -340px -40px;}

.icon.big-line     { background-position: 0px -80px;}
.icon.big-point    { background-position: -40px -80px;}
.icon.big-area     { background-position: -80px -80px;}
.icon.big-vertex   { background-position: -120px -80px;}
.icon.big-inspect  { background-position: -160px -80px;}
.icon.big-relation { background-position: -200px -80px;}

.icon-operation-delete        { background-position: 0px -140px;}
.icon-operation-circularize   { background-position: -20px -140px;}
.icon-operation-straighten    { background-position: -40px -140px;}
.icon-operation-split         { background-position: -60px -140px;}
.icon-operation-disconnect    { background-position: -80px -140px;}
.icon-operation-reverse       { background-position: -100px -140px;}
.icon-operation-move          { background-position: -120px -140px;}
.icon-operation-merge         { background-position: -140px -140px;}
.icon-operation-orthogonalize { background-position: -160px -140px;}


/* Toggle icon is special */
.toggle.icon                   { background-position: 0px -180px;}
a:hover .toggle.icon           { background-position: -20px -180px;}
.selected .toggle.icon,
a.selected:hover .toggle.icon  { background-position: -40px -180px;}

/* ToolBar / Persistent UI Elements
------------------------------------------------------- */

#bar {
    position:absolute;
    left:0px;
    top:0px;
    right:0;
    height:60px;
    border-radius: 0;
}

/* Inspector */

.inspector-wrap {
    opacity:0;
    display:none;
    max-width: 500px;
}

.inspector {
    min-height: 60px;
    position: relative;
    border-radius: 0 0 0 10px;
}

.inspector-inner {
    padding: 10px;
}

.inspector-inner.head {
    z-index:1;
    position:relative;
}

.inspector-inner.head a {
    text-decoration:none;
    margin-right: 10px;
    display: inline-block
}

.inspector-inner.tag-wrap {
    max-height: 200px;
    overflow: auto;
}

.inspector-toggle {
    color:#fff;
    width: 100%;
    display: block;
    background:#7092ff;
    border: 0;
}

.inspector-body {
    position:relative;
}

.tag-row {
    width: 80%;
    padding-right: 0px;
    position: relative;
    height: 30px;
}

.input-wrap {
    position: relative;
    margin-top: -1px;
    }

.input-wrap-position {
    position: relative;
}

.tag-row input {
    width: 50%;
    border-left: 0;
}

.tag-row input.key {
    font-weight: bold;
}

.tag-row:first-child input {
    border-top: 1px solid #ccc;
}

.tag-row input.key {
    border-left: 1px solid #ccc;
}

.tag-row button {
    position: absolute;
    top: 5px;
    right: -60px;
}

.tag-row button.tag-help {
    right: -30px;
}
.inspector-buttons {
    border-radius: 0 0 0 10px;
    height: 60px;
}

.inspector-buttons button {
    width: 20%;
    float: left;
}

.inspector-buttons .minor-buttons {
    padding-left: 10px;
    line-height: 40px;
    width: 60%;
}

.inspector-inner .add-tag {
    width: 20%;
    height: 30px;
    border-top: 0;
    background: rgba(0,0,0,.5);
    border-radius: 0 0 4px 4px;
}

.inspector-inner .add-tag:hover {
    background: rgba(0,0,0,.8);
}

.inspector-inner .add-tag  .label {
    display: none;
}

/* Map Controls */

.map-control {
    left:0px;
    position:absolute;
}

.map-control > button {
    width: 30px;
    background: rgba(0,0,0,.5);
    border-radius: 0;
    border-bottom: 1px solid rgba(0, 0, 0, 1);
}

.map-control > button:hover {
    background: rgba(0, 0, 0, .8);
}

.map-control > button.active:hover {
    background: #7092ff;
}

.map-overlay {
    right: 75%;
    max-width: 260px;
    min-width: 210px;
    position: fixed;
    left: 40px;
    display: block;
    border-radius: 4px;
}

/* Zoomer */

.zoombuttons {
    top:70px;
    width: 30px;
}

.zoombuttons button.zoom-in {
    border-radius:0 4px 0 0;
}

.zoombuttons button.zoom-out {
    border-top:0;
}

/* Layer Switcher */

.layerswitcher-control {
    top:190px;
}

.nudge-container {
    margin-top: 10px;
}

.layerswitcher-control .adjustments button {
    height:30px;
    font-size:10px;
    padding:0 5px 3px 5px;
    background: white;
    text-transform: uppercase;
    font-weight: bold;
}

.layerswitcher-control .adjustments button:hover {
    background:#ececec;
}

.layerswitcher-control .alignment-toggle {
    display: block;
    padding-left: 12px;
    position: relative;
}

.layerswitcher-control .alignment-toggle:before {
    content: '';
    display: block;
    position: absolute;
    height: 0;
    width: 0;
    left: 0;
    top: 4px;
    border-top:  4px solid transparent;
    border-bottom:  4px solid transparent;
    border-left:  8px solid #7092ff;
}

.layerswitcher-control .alignment-toggle.expanded:before {
    border-top:  8px solid #7092ff;
    border-bottom: 0;
    border-right:  4px solid transparent;
    border-left:  4px solid transparent;

}

.layerswitcher-control .nudge {
    text-indent: -9999px;
    overflow: hidden;
    width:16.6666%;
    border-radius: 0;
    border-right: 1px solid rgba(0, 0, 0, .5);
    position: relative;
}

.layerswitcher-control .nudge::after {
    content: '';
    display: block;
    position: absolute;
    margin: auto;
    left: 0; right: 0; top: 0; bottom: 0;
    height: 0;
    width: 0;
}

.layerswitcher-control .nudge.left::after {
    border-top:  5px solid transparent;
    border-bottom:  5px solid transparent;
    border-left:  5px solid #222;
}

.layerswitcher-control .nudge.right::after {
    border-top:  5px solid transparent;
    border-bottom:  5px solid transparent;
    border-right:  5px solid #222;
}

.layerswitcher-control .nudge.top::after {
    border-right:  5px solid transparent;
    border-left:  5px solid transparent;
    border-bottom:  5px solid #222;
}

.layerswitcher-control .nudge.bottom::after {
    border-right:  5px solid transparent;
    border-left:  5px solid transparent;
    border-top:  5px solid #222;
}

.layerswitcher-control .nudge:first-child {
    border-radius: 4px 0 0 4px;
}

.layerswitcher-control .reset {
    width: 33.3333%;
    border-radius: 0 4px 4px 0;
}

.opacity-options-wrapper {
    padding: 10px 10px 0 10px;
}

.opacity-options {
    background: url(../img/background-pattern-opacity.png) 0 0 repeat;
    height:20px;
    width:62px;
    position: absolute;
    right: 10px;
    top: 10px;
    border: 1px solid #ddd;
}

.opacity-options li {
    height: 100%;
    display: block;
    float: left;
    cursor: pointer;
}

.opacity-options li .select-box{
    position: absolute;
    width:20px;
    height:18px;
    z-index: 9999;
}

.layerswitcher-control li:hover .select-box,
.layerswitcher-control li.selected .select-box {
    border: 2px solid #7092ff;
    background: rgba(89, 123, 231, .5);
    opacity: .5;
}
.layerswitcher-control li.selected:hover .select-box,
.layerswitcher-control li.selected .select-box {
    opacity: 1;
}

.layerswitcher-control .opacity {
    background:#222;
    display:inline-block;
    width:20px;
    height:18px;
}

/* Geocoder */

.geocode-control, .geocode-control form {
    top:150px;
}

.geocode-control form {
    padding: 4px;
}

.geocode-control input {
    width: 100%;
}

.geocode-control div.content {
    z-index: 100;
    top: 190px;
    max-height: 300px;
    overflow-y: auto;
}

.geocode-control div.content span {
    display: inline-block;
    border-bottom: 1px solid #333;
    padding: 5px 10px;
}

/* Geolocator */

.geolocate-control {
    top:230px;
}

.geolocate-control button {
    border-radius: 0 0 4px 0;
    border-bottom: 0;
}

/* Map
------------------------------------------------------- */

#map {
    display:block;
    position:absolute;
    overflow:hidden;
    top:0px;
    left:0;
    right:0;
    bottom:0;
    background:#000;
}

img.tile {
    position:absolute;
    transform-origin:0 0;
    -ms-transform-origin:0 0;
    -webkit-transform-origin:0 0;
    -moz-transform-origin:0 0;
    -o-transform-origin:0 0;
}

#surface, #tile-g {
    position:absolute;
    top:0;
    transform-origin:0 0;
    -ms-transform-origin:0 0;
    -webkit-transform-origin:0 0;
    -moz-transform-origin:0 0;
    -o-transform-origin:0 0;
}

#surface {
  position: static;
}

#tile-g {
  opacity: 0.5;
}

/* About Section
------------------------------------------------------- */

.about-block {
    height: 40px;
    position: absolute;
    right:0px;
    bottom:0px;
    overflow: hidden;
    white-space: nowrap;
    text-overflow: ellipsis;
    border-radius: 0;
}

#about { text-align: right;}

.source-switch a {
    padding: 2px 5px;
}
.source-switch a.live {
    background: #d32232;
    color:#fff;
}

.user-list a:not(:last-child):after {
    content: ', ';
}

/* Account Information */

.account {
    float: left;
}

.account .logout {
    margin-left:10px;
    border-left: 1px solid white;
    padding-left: 10px;
}

/* typeahead dropdowns
------------------------------------------------------- */

div.typeahead {
    width:155px;
    z-index: 9999;
    display: none;
    box-shadow: 0 5px 10px 0 rgba(0,0,0,.2);
    margin-top: -1px;
    background: white;
    max-height: 180px;
    overflow: hidden;
    border: 1px solid #ccc;
}

div.typeahead a {
    height: 30px;
    line-height: 30px;
    cursor: pointer;
    display: block;
    border-top:1px solid #ccc;
    background-color: #fff;
    padding:1px 4px;
    white-space: nowrap;
}

div.typeahead a:hover,
div.typeahead a.selected  {
    background: #e1e8ff;
    color: #154dff;
}

div.typeahead a:first-child {
    border-top: 0;
}

/* Modals
------------------------------------------------------- */

.modal {
    display: inline-block;
    position:absolute;
    width: 50%;
    left: 0;
    right: 0;
    margin: auto;
    max-width: 600px;
    top: 80px;
    z-index: 3;
}

.modal .loader { margin-bottom: 10px;}

.modal .content {
    margin-bottom: 40px;
}

.modal .description {
    text-align: center;
}

.modal button.close-modal {
    float:right;
    position: absolute;
    right:5px;
    top:5px;
    opacity: .5;
    -webkit-transition: opacity 100ms;
    -moz-transition: opacity 100ms;
    transition: opacity 100ms;
}
.modal button.close-modal:hover {
    background-color: transparent;
    opacity: 1;
}

.shaded {
    z-index: 2;
    position: relative;
}
.shaded:before {
    content:'';
    background:rgba(0,0,0,0.5);
    position:fixed;
    left:0px; right:0px; top:0px; bottom:0px;
}

.modal-section {
    padding: 20px;
}

.modal-section:first-child {
    border-radius: 4px 4px 0 0;
}

.modal-section:last-child {
    border-radius: 0 0 4px 4px;
}

.modal-section:only-child {
    border-radius: 4px;
}

.modal-section .buttons {
    padding-top: 10px;
    width: 100%;
}

.modal-section img.wiki-image {
    max-width: 100%;
    max-height: 300px;
    display: block;
}

.modal-flash .content {
    box-shadow: none;
    border-radius: 4px;
    background: #111;
    color: #eee;
}

.modal-flash .close-modal {
    display:none;
}

.loading-modal {
    text-align: center;
}

/* Splash Modal
------------------------------------------------------- */

.modal-splash {
    width: 33.3333%;
}

.logo {
    height: 100px;
    width: 100px;
    margin: 0 auto 20px auto;
    background: url(../img/logo.png) 0 0 repeat;
}

/* Commit Modal
------------------------------------------------------- */

.commit-modal a.user-info {
    display: inline-block;
}

.commit-modal .commit-info {
    margin-top: 10px;
}

.commit-modal .user-info img {
    float: left;
}

.commit-modal h3 small.count {
    margin-right: 10px;
    text-align: center;
    float: left;
    height: 12px;
    min-width: 12px;
    font-size:12px;
    line-height: 12px;
    border-radius:24px;
    padding:5px;
    background:#7092ff;
    color:#fff;
}

.commit-modal .changeset-list {
    overflow: auto;
    border:1px solid #ccc;
    background:#fff;
    max-height: 160px;
}

.commit-modal .warning-section .changeset-list  button {
    float: right;
}

.commit-section.modal-section {
    padding-bottom: 0;
}

.commit-section.modal-section:last-child { padding-bottom: 20px;}

.commit-modal .changeset-list li {
    position: relative;
    border-top:1px solid #ccc;
    padding:5px 10px;
}

.modal-section {
    padding: 20px;
}

.modal-section img.wiki-image {
    max-width: 100%;
    max-height: 300px;
    display: block;
}

.modal-flash .content {
    box-shadow: none;
    border-radius: 4px;
    background: #111;
    color: #eee;
}

.modal-flash .close-modal {
    display:none;
}

.changeset-list li span.count {
    font-size:10px;
    color:#555;
}

.changeset-list li span.count:before { content: '('; }
.changeset-list li span.count:after { content: ')'; }

.changeset-list li:first-child { border-top: 0;}

.commit-modal .changeset-comment {
    height: 60px;
    width:100%;
    /* firefox uses monospace in textareas */
    font:normal 12px/20px 'Helvetica Neue', Arial, sans-serif;
}

/* Success
------------------------------------------------------- */
a.success-action {
  display:inline-block;
  padding:10px;
  margin:10px;
}

/* Notices
------------------------------------------------------- */

.notice {
    float:left;
    width:33.333%;
    padding-right: 10px;
    text-align:center;
}

.notice .zoom-to {
    width:100%;
    height: 40px;
    border-radius: 5px;
    line-height: 40px;
    background: #fff;
    color: #000;
    opacity: 0.9;
}

.notice .zoom-to:hover {
    background: #d8e1ff;
}

.notice .zoom-to .icon {
    margin-top:10px;
    margin-right:10px;
}

.icon.zoom-in-invert {
    background-position: -240px -40px;
}

/* Tooltips
------------------------------------------------------- */

.tooltip {
    width: 200px;
    position: absolute;
    z-index: -1000;
    height: 0;
    opacity: 0;
    display: block;
}

.tooltip.in {
    opacity: 0.8;
    z-index: 1030;
    height: auto;
}

.tooltip.top {
    margin-top: -10px;
    text-align: center;
}

.tooltip.right {
    margin-left: 10px;
    text-align: left;
}

.tooltip.bottom {
    margin-top: 10px;
    text-align: center;
}

.tooltip.left {
    margin-left: -10px;
    text-align: right;
}

.tooltip-inner {
    color: #333;
    display: inline-block;
    padding: 5px 10px;
    font-size: 11px;
    font-weight: bold;
    line-height: 20px;
    background-color: white;
    -webkit-border-radius: 4px;
       -moz-border-radius: 4px;
            border-radius: 4px;

}

.tooltip-arrow {
    position: absolute;
    width: 0;
    height: 0;
    border-color: transparent;
    border-style: solid;
}

.tooltip.top .tooltip-arrow {
    bottom: -5px;
    left: 50%;
    margin-left: -5px;
    border-top-color: white;
    border-width: 5px 5px 0;
}

.tooltip.right .tooltip-arrow {
    top: 50%;
    left: -5px;
    margin-top: -5px;
    border-right-color: white;
    border-width: 5px 5px 5px 0;
}

.tooltip.left .tooltip-arrow {
    top: 50%;
    right: 5px;
    margin-top: -5px;
    border-left-color: white;
    border-width: 5px 0 5px 5px;
}

.tooltip.bottom .tooltip-arrow {
    top: -5px;
    left: 50%;
    margin-left: -5px;
    border-bottom-color: white;
    border-width: 0 5px 5px;
}

.Browse .tooltip {
    left: -20px !important; }
.Browse .tooltip .tooltip-arrow {
    left: 60px;
}

.tooltip .keyhint-wrap {
    padding: 5px 0 5px 0;
}

.tooltip .keyhint {
    display: block;
    color: #222;
    font-size: 10px;
    padding: 0px 7px;
    font-weight: bold;
    display: inline-block;
    border-radius: 2px;
    border: 1px solid #CCC;
    position: relative;
    z-index: 1;
    text-align: left;
    clear: both;
}

.tooltip .keyhint .keyhint-label{
    display: inline-block;
}

.tooltip .keyhint::after {
    content: "";
    position: absolute;
    border-radius: 2px;
    height: 10px;
    width: 100%;
    z-index: 0;
    bottom: -4px;
    left: -1px;
    border: 1px solid #CCC;
    border-top: 0;
}

.tail {
    pointer-events:none;
    position: absolute;
    background: rgba(255, 255, 255, 0.7);
    max-width: 250px;
    margin-top: -15px;
    padding: 5px;
    -webkit-border-radius: 4px;
     -moz-border-radius: 4px;
          border-radius: 4px;
}

.radial-menu-background {
    stroke: #aaa;
    stroke-opacity: 0.4;
}

.radial-menu-item {
    fill: black;
    cursor:url(../img/cursor-pointer.png) 6 1, auto;
}

.radial-menu-item:hover {
    fill: #bde5aa;
}

.radial-menu-item:active {
    fill: #6bc641;
}

.radial-menu-item.disabled {
    cursor: auto;
    pointer-events: none;
    fill: rgba(255,255,255,.5);
}

.radial-menu .icon {
    pointer-events: none;
}

.radial-menu-tooltip {
    background: rgba(255, 255, 255, 0.8);
    padding: 5px;
    -webkit-border-radius: 4px;
       -moz-border-radius: 4px;
            border-radius: 4px;
}

.lasso-box {
    fill-opacity:0.2;
    fill: #bde5aa;
    stroke: #000;
    stroke-width: 1;
}

/* Media Queries
------------------------------------------------------- */

@media only screen and (max-width: 840px) {
    span.label {display: none;}
    /* override hide for save button */
    .icon.icon-pre-text { margin-right: 0px;}
    .save .label, .apply .label, .cancel .label { display: block;}
}

<<<<<<< HEAD
.preset-section.cf,
.inspector-preset.cf,
.preset-section-input.cf {
    width: 100%;
}

.preset-search-input {
    width:100%;
}

.preset-search-input input {
    width: 100%;
    padding: 5px;
}

.preset-search-result {
    padding: 0px 10px;
    height:30px;
    margin: 5px;
}

.preset-label {
    padding: 5px;
}

.preset-fav button.fav {
    height: 30px;
    margin: 5px;
    padding: 0 10px;
}

.preset-input input {
    width: 100%;
}

.combobox {
=======
div.combobox {
>>>>>>> 2ebc9381
    width:155px;
    z-index: 9999;
    display: none;
    box-shadow: 0 5px 10px 0 rgba(0,0,0,.2);
    margin-top: -1px;
    background: white;
    max-height: 180px;
    overflow: auto;
    border: 1px solid #ccc;
}

.combobox a {
    height: 25px;
    line-height: 25px;
    cursor: pointer;
    display: block;
    border-top:1px solid #ccc;
    background-color: #fff;
    padding:1px 4px;
    white-space: nowrap;
}

.combobox a:hover,
.combobox a.selected  {
    background: #e1e8ff;
    color: #154dff;
}

.combobox a:first-child {
    border-top: 0;
}

.combobox-carat::after {
    display:block;
    content: '';
    cursor:url(../img/cursor-pointer.png) 6 1, auto;
    position: absolute;
    right: 10px;
    top: 5px;
    height: 0;
    width: 0;
    border-top: 5px solid #ccc;
    border-left: 5px solid transparent;
    border-right: 5px solid transparent;
}<|MERGE_RESOLUTION|>--- conflicted
+++ resolved
@@ -1413,7 +1413,6 @@
     .save .label, .apply .label, .cancel .label { display: block;}
 }
 
-<<<<<<< HEAD
 .preset-section.cf,
 .inspector-preset.cf,
 .preset-section-input.cf {
@@ -1449,10 +1448,7 @@
     width: 100%;
 }
 
-.combobox {
-=======
 div.combobox {
->>>>>>> 2ebc9381
     width:155px;
     z-index: 9999;
     display: none;
