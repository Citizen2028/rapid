<!DOCTYPE html>
<html>
    <head>
        <meta charset='utf-8'>
        <title>iD</title>
        <link rel='stylesheet' href='css/reset.css'>
        <link rel='stylesheet' href='css/map.css'>
        <link rel='stylesheet' href='css/app.css'>

        <!-- mobile devices -->
        <meta name='viewport' content='initial-scale=1.0 maximum-scale=1.0'>
        <meta name='apple-mobile-web-app-capable' content='yes' />
        <meta name='apple-mobile-web-app-status-bar-style' content='black-translucent' />

        <script src='js/lib/lodash.js'></script>
        <script src='js/lib/d3.v3.js'></script>
        <script src='js/lib/sha.js'></script>
        <script src='js/lib/ohauth.js'></script>
        <script src='js/lib/jxon.js'></script>
        <script src='js/lib/d3.typeahead.js'></script>
        <script src='js/lib/d3.combobox.js'></script>
        <script src='js/lib/d3.geo.tile.js'></script>
        <script src='js/lib/d3.size.js'></script>
        <script src='js/lib/d3.trigger.js'></script>
        <script src='js/lib/d3.keybinding.js'></script>
        <script src='js/lib/d3.tail.js'></script>
        <script src='js/lib/d3-compat.js'></script>
        <script src='js/lib/bootstrap-tooltip.js'></script>
        <script src='js/lib/rtree.js'></script>

        <script src='js/id/id.js'></script>
        <script src='js/id/util.js'></script>
        <script src='js/id/oauth.js'></script>
        <script src='js/id/presetdata.js'></script>
        <script src='js/id/services/taginfo.js'></script>

        <script src='data/data.js'></script>
        <script src='data/deprecated.js'></script>
        <script src='data/imagery.js'></script>
        <script src='data/discarded.js'></script>

        <script src="js/id/geo.js"></script>
        <script src="js/id/geo/extent.js"></script>

        <script src='js/id/renderer/background.js'></script>
        <script src='js/id/renderer/background_source.js'></script>
        <script src='js/id/renderer/map.js'></script>
        <script src='js/id/renderer/layers.js'></script>

        <script src="js/id/svg.js"></script>
        <script src="js/id/svg/areas.js"></script>
        <script src="js/id/svg/lines.js"></script>
        <script src="js/id/svg/member_classes.js"></script>
        <script src="js/id/svg/midpoints.js"></script>
        <script src="js/id/svg/points.js"></script>
        <script src="js/id/svg/surface.js"></script>
        <script src="js/id/svg/tag_classes.js"></script>
        <script src="js/id/svg/vertices.js"></script>
        <script src="js/id/svg/labels.js"></script>

        <script src="js/id/ui.js"></script>
        <script src='js/id/ui/attribution.js'></script>
        <script src='js/id/ui/radial_menu.js'></script>
        <script src='js/id/ui/inspector.js'></script>
        <script src='js/id/ui/modal.js'></script>
        <script src='js/id/ui/cmd.js'></script>
        <script src='js/id/ui/confirm.js'></script>
        <script src='js/id/ui/commit.js'></script>
        <script src='js/id/ui/success.js'></script>
        <script src='js/id/ui/loading.js'></script>
        <script src='js/id/ui/account.js'></script>
        <script src='js/id/ui/layerswitcher.js'></script>
        <script src='js/id/ui/modes.js'></script>
        <script src='js/id/ui/contributors.js'></script>
        <script src='js/id/ui/geocoder.js'></script>
        <script src='js/id/ui/geolocate.js'></script>
        <script src='js/id/ui/notice.js'></script>
        <script src='js/id/ui/flash.js'></script>
        <script src='js/id/ui/save.js'></script>
        <script src='js/id/ui/splash.js'></script>
        <script src='js/id/ui/restore.js'></script>
        <script src='js/id/ui/tag_reference.js'></script>
        <script src='js/id/ui/key_reference.js'></script>
<<<<<<< HEAD
        <script src='js/id/ui/preset.js'></script>
        <script src='js/id/ui/presetsearch.js'></script>
        <script src='js/id/ui/presetfavs.js'></script>
=======
        <script src='js/id/ui/lasso.js'></script>
        <script src='js/id/ui/source_switch.js'></script>
        <script src='js/id/ui/toggle.js'></script>
        <script src='js/id/ui/undo_redo.js'></script>
        <script src='js/id/ui/zoom.js'></script>
>>>>>>> 2ebc9381

        <script src='js/id/actions.js'></script>
        <script src="js/id/actions/add_midpoint.js"></script>
        <script src='js/id/actions/add_entity.js'></script>
        <script src='js/id/actions/add_vertex.js'></script>
        <script src='js/id/actions/change_tags.js'></script>
        <script src='js/id/actions/connect.js'></script>
        <script src='js/id/actions/delete_multiple.js'></script>
        <script src='js/id/actions/delete_node.js'></script>
        <script src="js/id/actions/delete_relation.js"></script>
        <script src="js/id/actions/delete_way.js"></script>
        <script src='js/id/actions/disconnect.js'></script>
        <script src='js/id/actions/join.js'></script>
        <script src='js/id/actions/merge.js'></script>
        <script src='js/id/actions/move_node.js'></script>
        <script src='js/id/actions/move_way.js'></script>
        <script src='js/id/actions/circularize.js'></script>
        <script src='js/id/actions/orthogonalize.js'></script>
        <script src='js/id/actions/noop.js'></script>
        <script src='js/id/actions/reverse.js'></script>
        <script src='js/id/actions/split.js'></script>

        <script src='js/id/behavior.js'></script>
        <script src='js/id/behavior/add_way.js'></script>
        <script src='js/id/behavior/drag.js'></script>
        <script src='js/id/behavior/drag_node.js'></script>
        <script src='js/id/behavior/draw.js'></script>
        <script src='js/id/behavior/lasso.js'></script>
        <script src='js/id/behavior/draw_way.js'></script>
        <script src='js/id/behavior/hash.js'></script>
        <script src='js/id/behavior/hover.js'></script>
        <script src='js/id/behavior/select.js'></script>

        <script src='js/id/modes.js'></script>
        <script src='js/id/modes/add_area.js'></script>
        <script src='js/id/modes/add_point.js'></script>
        <script src='js/id/modes/add_line.js'></script>
        <script src='js/id/modes/browse.js'></script>
        <script src='js/id/modes/draw_area.js'></script>
        <script src='js/id/modes/draw_line.js'></script>
        <script src='js/id/modes/move_way.js'></script>
        <script src='js/id/modes/select.js'></script>

        <script src='js/id/operations.js'></script>
        <script src='js/id/operations/circularize.js'></script>
        <script src='js/id/operations/orthogonalize.js'></script>
        <script src='js/id/operations/delete.js'></script>
        <script src='js/id/operations/disconnect.js'></script>
        <script src='js/id/operations/merge.js'></script>
        <script src='js/id/operations/move.js'></script>
        <script src='js/id/operations/reverse.js'></script>
        <script src='js/id/operations/split.js'></script>

        <script src='js/id/core/difference.js'></script>
        <script src='js/id/core/entity.js'></script>
        <script src='js/id/core/graph.js'></script>
        <script src='js/id/core/history.js'></script>
        <script src='js/id/core/node.js'></script>
        <script src='js/id/core/relation.js'></script>
        <script src='js/id/core/way.js'></script>

        <script src='js/id/connection.js'></script>
        <script src='js/id/validate.js'></script>

        <script src='js/lib/locale.js'></script>
        <script src='locale/da.js'></script>
        <script src='locale/de.js'></script>
        <script src='locale/en.js'></script>
        <script src='locale/es.js'></script>
        <script src='locale/fr.js'></script>
        <script src='locale/ja.js'></script>
        <script src='locale/lv.js'></script>
        <script src='locale/tr.js'></script>

    </head>
    <body>
        <div id='iD'></div><script>
            locale
                .current('en')
                .current(iD.detect().locale);

            var id = iD();

            d3.json('keys.json', function(err, keys) {
<<<<<<< HEAD
                d3.json('presets/presets_josm.json', function(err, presets_data) {
                    var id = iD();
                    id.connection().keys(keys)
                        .presetData(iD.presetData().data(presets_data))
                        .url('http://api06.dev.openstreetmap.org');
                    d3.select("#iD").call(id);
                });
=======
                id.connection()
                    .keys(keys);

                d3.select("#iD")
                    .call(id.ui())
>>>>>>> 2ebc9381
            });
        </script>

<!-- google analytics -->
<script type='text/javascript'>
var _gaq = _gaq || [];
_gaq.push(['_setAccount', 'UA-38039653-2']);
_gaq.push(['_trackPageview']);
(function() {
  var ga = document.createElement('script'); ga.type = 'text/javascript'; ga.async = true;
  ga.src = ('https:' == document.location.protocol ? 'https://ssl' : 'http://www') + '.google-analytics.com/ga.js';
  var s = document.getElementsByTagName('script')[0]; s.parentNode.insertBefore(ga, s);

  // javascript errors
  var lastev = '';
  window.onerror = function(message, file, lineNumber) {
      var ev = ['_trackEvent', 'error', file + ':' + lineNumber, message + ''];
      if (ev.join(',') !== lastev) {
          _gaq.push(ev);
          lastev = ev.join(',');
      }
  };
})();

</script>

<!-- crazyegg -->
<script type="text/javascript">
setTimeout(function(){var a=document.createElement("script");
var b=document.getElementsByTagName("script")[0];
a.src=document.location.protocol+"//dnn506yrbagrg.cloudfront.net/pages/scripts/0013/6714.js?"+Math.floor(new Date().getTime()/3600000);
a.async=true;a.type="text/javascript";b.parentNode.insertBefore(a,b)}, 1);
</script>
</body>
</html><|MERGE_RESOLUTION|>--- conflicted
+++ resolved
@@ -81,17 +81,14 @@
         <script src='js/id/ui/restore.js'></script>
         <script src='js/id/ui/tag_reference.js'></script>
         <script src='js/id/ui/key_reference.js'></script>
-<<<<<<< HEAD
         <script src='js/id/ui/preset.js'></script>
         <script src='js/id/ui/presetsearch.js'></script>
         <script src='js/id/ui/presetfavs.js'></script>
-=======
         <script src='js/id/ui/lasso.js'></script>
         <script src='js/id/ui/source_switch.js'></script>
         <script src='js/id/ui/toggle.js'></script>
         <script src='js/id/ui/undo_redo.js'></script>
         <script src='js/id/ui/zoom.js'></script>
->>>>>>> 2ebc9381
 
         <script src='js/id/actions.js'></script>
         <script src="js/id/actions/add_midpoint.js"></script>
@@ -176,21 +173,15 @@
             var id = iD();
 
             d3.json('keys.json', function(err, keys) {
-<<<<<<< HEAD
                 d3.json('presets/presets_josm.json', function(err, presets_data) {
-                    var id = iD();
-                    id.connection().keys(keys)
-                        .presetData(iD.presetData().data(presets_data))
-                        .url('http://api06.dev.openstreetmap.org');
-                    d3.select("#iD").call(id);
+
+                    id.connection()
+                        .keys(keys)
+                        .presetData(iD.presetData().data(presets_data));
+
+                    d3.select("#iD")
+                        .call(id.ui())
                 });
-=======
-                id.connection()
-                    .keys(keys);
-
-                d3.select("#iD")
-                    .call(id.ui())
->>>>>>> 2ebc9381
             });
         </script>
 
