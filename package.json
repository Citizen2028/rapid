--- conflicted
+++ resolved
@@ -43,16 +43,10 @@
     "translations": "node scripts/update_locales.js"
   },
   "dependencies": {
-<<<<<<< HEAD
     "@id-sdk/math": "~3.0.0-pre.5",
     "@ideditor/country-coder": "~5.0.3",
     "@ideditor/location-conflation": "~1.0.2",
     "@mapbox/geojson-area": "^0.2.2",
-    "@mapbox/geojson-rewind": "^0.5.0",
-=======
-    "@ideditor/country-coder": "^4.1.0",
-    "@ideditor/location-conflation": "~0.9.0",
->>>>>>> c248aece
     "@mapbox/sexagesimal": "1.2.0",
     "@mapbox/togeojson": "0.16.0",
     "@mapbox/vector-tile": "^1.3.1",
@@ -116,13 +110,8 @@
     "name-suggestion-index": "~6.0",
     "node-fetch": "^2.6.1",
     "npm-run-all": "^4.0.0",
-<<<<<<< HEAD
     "object-inspect": "1.10.3",
     "osm-community-index": "~5.1.0",
-=======
-    "object-inspect": "1.9.0",
-    "osm-community-index": "~4.0.2",
->>>>>>> c248aece
     "phantomjs-prebuilt": "~2.1.16",
     "postcss": "^8.1.1",
     "postcss-selector-prepend": "^0.5.0",
