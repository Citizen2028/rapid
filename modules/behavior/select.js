import { event as d3_event, mouse as d3_mouse, select as d3_select } from 'd3-selection';

import { geoVecLength } from '../geo';
<<<<<<< HEAD

import {
    modeBrowse,
    modeSelect,
    modeSelectData,
    modeSelectFbRoads,
    modeSelectNote,
    modeSelectError
} from '../modes';

=======
import { modeBrowse } from '../modes/browse';
import { modeSelect } from '../modes/select';
import { modeSelectData } from '../modes/select_data';
import { modeSelectNote } from '../modes/select_note';
import { modeSelectError } from '../modes/select_error';
>>>>>>> d2dd69b5
import { osmEntity, osmNote, qaError } from '../osm';


export function behaviorSelect(context) {
    // legacy option to show menu on every click
    var isShowAlways = +context.storage('edit-menu-show-always') === 1;
    var tolerance = 4;
    var _lastMouse = null;
    var _suppressMenu = true;
    var _p1 = null;


    function point() {
        return d3_mouse(context.container().node());
    }


    function keydown() {
        var e = d3_event;
        if (e && e.shiftKey) {
            context.surface()
                .classed('behavior-multiselect', true);
        }

        if (e && e.keyCode === 93) {  // context menu
            e.preventDefault();
            e.stopPropagation();
        }
    }


    function keyup() {
        var e = d3_event;
        if (!e || !e.shiftKey) {
            context.surface()
                .classed('behavior-multiselect', false);
        }


        if (e && e.keyCode === 93) {  // context menu
            e.preventDefault();
            e.stopPropagation();
            contextmenu();
        }
    }


    function mousedown() {
        if (!_p1) {
            _p1 = point();
        }
        d3_select(window)
            .on('mouseup.select', mouseup, true);

        _suppressMenu = !isShowAlways;
    }


    function mousemove() {
        if (d3_event) {
            _lastMouse = d3_event;
        }
    }


    function mouseup() {
        click();
    }


    function contextmenu() {
        var e = d3_event;
        e.preventDefault();
        e.stopPropagation();

        if (!+e.clientX && !+e.clientY) {
            if (_lastMouse) {
                e.sourceEvent = _lastMouse;
            } else {
                return;
            }
        }

        if (!_p1) {
            _p1 = point();
        }
        _suppressMenu = false;
        click();
    }


    function click() {
        d3_select(window)
            .on('mouseup.select', null, true);

        if (!_p1) return;
        var p2 = point();
        var dist = geoVecLength(_p1, p2);
        _p1 = null;
        if (dist > tolerance) return;

        // Defer processing the click,
        // because this click may trigger a blur event,
        // and the blur event may trigger a tag change,
        // and we really want that tag change to go to the already selected entity
        // and not the one that we are about to select with the click  #6028, #5878
        // (Be very careful entering modeSelect anywhere that might also blur a field!)
        var datum = d3_event.target.__data__ || (_lastMouse && _lastMouse.target.__data__);
        var isMultiselect = d3_event.shiftKey || d3_select('#surface .lasso').node();
        window.setTimeout(function() {
            processClick(datum, isMultiselect);
        }, 20);  // delay > whatever raw_tag_editor.js `scheduleChange` does (10ms).
    }


    function processClick(datum, isMultiselect) {
        var mode = context.mode();

        var entity = datum && datum.properties && datum.properties.entity;
        if (entity) datum = entity;

        if (datum && datum.type === 'midpoint') {
            datum = datum.parents[0];
        }

        if (datum && datum.__fbid__) {    // clicked an FB road ..
            context
                .selectedNoteID(null)
                .selectedErrorID(null)
                .enter(modeSelectFbRoads(context, datum));

        } else if (datum instanceof osmEntity) {    // clicked an entity..
            var selectedIDs = context.selectedIDs();
            context.selectedNoteID(null);
            context.selectedErrorID(null);

            if (!isMultiselect) {
                if (selectedIDs.length > 1 && (!_suppressMenu && !isShowAlways)) {
                    // multiple things already selected, just show the menu...
                    mode.suppressMenu(false).reselect();
                } else {
                    // select a single thing..
                    context.enter(modeSelect(context, [datum.id]).suppressMenu(_suppressMenu));
                }

            } else {
                if (selectedIDs.indexOf(datum.id) !== -1) {
                    // clicked entity is already in the selectedIDs list..
                    if (!_suppressMenu && !isShowAlways) {
                        // don't deselect clicked entity, just show the menu.
                        mode.suppressMenu(false).reselect();
                    } else {
                        // deselect clicked entity, then reenter select mode or return to browse mode..
                        selectedIDs = selectedIDs.filter(function(id) { return id !== datum.id; });
                        context.enter(selectedIDs.length ? modeSelect(context, selectedIDs) : modeBrowse(context));
                    }
                } else {
                    // clicked entity is not in the selected list, add it..
                    selectedIDs = selectedIDs.concat([datum.id]);
                    context.enter(modeSelect(context, selectedIDs).suppressMenu(_suppressMenu));
                }
            }

        } else if (datum && datum.__featurehash__ && !isMultiselect) {    // clicked Data..
            context
                .selectedNoteID(null)
                .enter(modeSelectData(context, datum));

        } else if (datum instanceof osmNote && !isMultiselect) {    // clicked a Note..
            context
                .selectedNoteID(datum.id)
                .enter(modeSelectNote(context, datum.id));

        } else if (datum instanceof qaError & !isMultiselect) {  // clicked an external QA error
            context
                .selectedErrorID(datum.id)
                .enter(modeSelectError(context, datum.id, datum.service));

        } else {    // clicked nothing..
            context.selectedNoteID(null);
            context.selectedErrorID(null);
            if (!isMultiselect && mode.id !== 'browse') {
                context.enter(modeBrowse(context));
            }
        }

        // reset for next time..
        _suppressMenu = true;
    }


    function behavior(selection) {
        _lastMouse = null;
        _suppressMenu = true;
        _p1 = null;

        d3_select(window)
            .on('keydown.select', keydown)
            .on('keyup.select', keyup)
            .on('contextmenu.select-window', function() {
                // Edge and IE really like to show the contextmenu on the
                // menubar when user presses a keyboard menu button
                // even after we've already preventdefaulted the key event.
                var e = d3_event;
                if (+e.clientX === 0 && +e.clientY === 0) {
                    d3_event.preventDefault();
                    d3_event.stopPropagation();
                }
            });

        selection
            .on('mousedown.select', mousedown)
            .on('mousemove.select', mousemove)
            .on('contextmenu.select', contextmenu);

        if (d3_event && d3_event.shiftKey) {
            context.surface()
                .classed('behavior-multiselect', true);
        }
    }


    behavior.off = function(selection) {
        d3_select(window)
            .on('keydown.select', null)
            .on('keyup.select', null)
            .on('contextmenu.select-window', null)
            .on('mouseup.select', null, true);

        selection
            .on('mousedown.select', null)
            .on('mousemove.select', null)
            .on('contextmenu.select', null);

        context.surface()
            .classed('behavior-multiselect', false);
    };


    return behavior;
}<|MERGE_RESOLUTION|>--- conflicted
+++ resolved
@@ -1,24 +1,12 @@
 import { event as d3_event, mouse as d3_mouse, select as d3_select } from 'd3-selection';
 
 import { geoVecLength } from '../geo';
-<<<<<<< HEAD
-
-import {
-    modeBrowse,
-    modeSelect,
-    modeSelectData,
-    modeSelectFbRoads,
-    modeSelectNote,
-    modeSelectError
-} from '../modes';
-
-=======
 import { modeBrowse } from '../modes/browse';
 import { modeSelect } from '../modes/select';
+import { modeSelectFbRoads } from '../modes/select_fb_roads';
 import { modeSelectData } from '../modes/select_data';
 import { modeSelectNote } from '../modes/select_note';
 import { modeSelectError } from '../modes/select_error';
->>>>>>> d2dd69b5
 import { osmEntity, osmNote, qaError } from '../osm';
 
 
