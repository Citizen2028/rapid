--- conflicted
+++ resolved
@@ -4,11 +4,7 @@
 import { t } from '../core/localizer';
 import { actionMove } from '../actions/move';
 import { actionNoop } from '../actions/noop';
-<<<<<<< HEAD
-=======
-import { behaviorEdit } from '../behavior/edit';
 import { locationManager } from '../core/locations';
->>>>>>> 8201898d
 import { modeBrowse } from './browse';
 import { modeSelect } from './select';
 import { utilKeybinding } from '../util';
