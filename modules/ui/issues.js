import _map from 'lodash-es/map';
import {
    event as d3_event,
    select as d3_select
} from 'd3-selection';

import { svgIcon } from '../svg';
import { t, textDirection } from '../util/locale';
import { tooltip } from '../util/tooltip';
import { geoExtent } from '../geo';
import { modeBrowse,
        modeSelect
} from '../modes';
import { uiBackground } from './background';
import { uiDisclosure } from './disclosure';
import { uiHelp } from './help';
import { uiMapData } from './map_data';
import { uiSettingsCustomData } from './settings/custom_data';
import { uiTooltipHtml } from './tooltipHtml';

export function uiIssues(context) {
    var key = t('issues.key');
    var _issuesOptionsContainer = d3_select(null);
    var _featureApplicabilityList = d3_select(null);
    var _issuesList = d3_select(null);
    var _shown = false;

    function renderIssuesOptions(selection) {
        var container = selection.selectAll('.issues-options-container')
            .data([0]);

        _issuesOptionsContainer = container.enter()
            .append('div')
            .attr('class', 'issues-options-container')
            .merge(container);

        _featureApplicabilityList = container.selectAll('.feature-applicability-list')
            .data([0]);

        _featureApplicabilityList = container.enter()
            .append('ul')
            .attr('class', 'layer-list feature-applicability-list')
            .merge(_featureApplicabilityList);
    }

    function renderIssuesList(selection) {
        _issuesList = selection.selectAll('.issues-list')
            .data([0]);

        _issuesList = _issuesList.enter()
            .append('ul')
            .attr('class', 'layer-list issues-list')
            .merge(_issuesList);
    }

    function drawListItems(selection, data, type, name, change, active) {
        var items = selection.selectAll('li')
            .data(data);

        // Exit
        items.exit()
            .remove();

        // Enter
        var enter = items.enter()
            .append('li')
            .attr('class', 'layer')
            .call(tooltip()
                .html(true)
                .title(function(d) {
                    var tip = t('issues.' + name + '.' + d + '.tooltip');
                    return uiTooltipHtml(tip);
                })
                .placement('bottom')
            );

        var label = enter
            .append('label');

        label
            .append('input')
            .attr('type', type)
            .attr('name', name)
            .on('change', change);

        label
            .append('span')
            .text(function(d) { return t('issues.' + name + '.' + d + '.description'); });

        // Update
        items = items
            .merge(enter);

        items
            .classed('active', active)
            .selectAll('input')
            .property('checked', active)
            .property('indeterminate', function(d) {
                return (name === 'feature' && autoHiddenFeature(d));
            });
    }

    function drawIssuesList(selection) {

        var name = 'issues_list';

<<<<<<< HEAD
        var issues = context.issueManager().getIssues();
=======
        var changes = context.history().changes();
        var issues = context.history().validate(changes);
>>>>>>> 07a53fe6

        /*validations = _reduce(issues, function(validations, val) {
            var severity = val.severity;
            if (validations.hasOwnProperty(severity)) {
                validations[severity].push(val);
            } else {
                validations[severity] = [val];
            }
            return validations;
        }, {});*/

        var items = selection.selectAll('li')
            .data(issues);

        // Exit
        items.exit()
            .remove();

        // Enter
        var enter = items.enter()
            .append('li')
            .attr('class', 'layer')
            .call(tooltip()
                .html(true)
                .title(function(d) {
                    var tip = d.tooltip ? d.tooltip : '';
                    return uiTooltipHtml(tip);
                })
                .placement('bottom')
            )
            .on('click', function(d) {
                if (d.entities) {
                    context.enter(modeSelect(
                        context,
                        _map(d.entities, function(e) { return e.id; })
                    ));
                }
            });

        var label = enter
            .append('label');

        /*label
            .append('input')
            .attr('type', type)
            .attr('name', name)
            .on('change', change);
*/
        label
            .append('span')
            .text(function(d) { return d.message; });

        // Update
        items = items
            .merge(enter);

    /*    items
            .classed('active', active)
            .selectAll('input')
            .property('checked', active)
            .property('indeterminate', function(d) {
                return (name === 'feature' && autoHiddenFeature(d));
            });*/
    }

    function showsFeatureApplicability(d) {
        return context.issueManager().getFeatureApplicability() === d;
    }

    function setFeatureApplicability(d) {
        context.issueManager().setFeatureApplicability(d);
        update();
    }

    function update() {
        _featureApplicabilityList
            .call(
                drawListItems,
                context.issueManager().featureApplicabilityOptions,
                'radio',
                'feature_applicability',
                setFeatureApplicability,
                showsFeatureApplicability
            );

        _issuesList
            .call(drawIssuesList);
    }

    function issues(selection) {

        function hidePane() {
            setVisible(false);
        }

        function togglePane() {
            if (d3_event) d3_event.preventDefault();
            setVisible(!button.classed('active'));
        }

        function setVisible(show) {
            if (show !== _shown) {
                button.classed('active', show);
                _shown = show;

                if (show) {
                    uiBackground.hidePane();
                    uiHelp.hidePane();
                    uiMapData.hidePane();
                    update();

                    pane
                        .style('display', 'block')
                        .style('right', '-300px')
                        .transition()
                        .duration(200)
                        .style('right', '0px');

                } else {
                    pane
                        .style('display', 'block')
                        .style('right', '0px')
                        .transition()
                        .duration(200)
                        .style('right', '-300px')
                        .on('end', function() {
                            d3_select(this).style('display', 'none');
                        });
                }
            }
        }

        var pane = selection
            .append('div')
            .attr('class', 'fillL map-pane hide');

        var paneTooltip = tooltip()
            .placement((textDirection === 'rtl') ? 'right' : 'left')
            .html(true)
            .title(uiTooltipHtml(t('issues.description'), key));

        var button = selection
            .append('button')
            .attr('tabindex', -1)
            .on('click', togglePane)
            .call(svgIcon('#iD-icon-alert', 'light'))
            .call(paneTooltip);

        var heading = pane
            .append('div')
            .attr('class', 'pane-heading');

        heading
            .append('h2')
            .text(t('issues.title'));

        heading
            .append('button')
            .on('click', function() { uiIssues.hidePane(); })
            .call(svgIcon('#iD-icon-close'));

        var content = pane
            .append('div')
            .attr('class', 'pane-content');

        // issues
        content
            .append('div')
            .attr('class', 'issues-issues')
            .call(uiDisclosure(context, 'issues_issues', true)
                .title(t('issues.title'))
                .content(renderIssuesList)
            );

        // options
        content
            .append('div')
            .attr('class', 'issues-options')
            .call(uiDisclosure(context, 'issues_options', true)
                .title(t('issues.options.title'))
                .content(renderIssuesOptions)
            );

        update();

        context.keybinding()
            .on(key, togglePane);

        uiIssues.hidePane = hidePane;
        uiIssues.togglePane = togglePane;
        uiIssues.setVisible = setVisible;
    }

    return issues;
}<|MERGE_RESOLUTION|>--- conflicted
+++ resolved
@@ -103,13 +103,8 @@
     function drawIssuesList(selection) {
 
         var name = 'issues_list';
-
-<<<<<<< HEAD
+        
         var issues = context.issueManager().getIssues();
-=======
-        var changes = context.history().changes();
-        var issues = context.history().validate(changes);
->>>>>>> 07a53fe6
 
         /*validations = _reduce(issues, function(validations, val) {
             var severity = val.severity;
