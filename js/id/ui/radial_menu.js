--- conflicted
+++ resolved
@@ -1,19 +1,3 @@
-<<<<<<< HEAD
-iD.ui.RadialMenu = function(entity, mode) {
-    var arcs;
-
-    var radialMenu = function(selection, center) {
-        var history = mode.map.history(),
-            graph = history.graph(),
-            operations = d3.values(iD.operations)
-                .map(function (o) { return o(entity.id, mode); })
-                .filter(function (o) { return o.available(graph); });
-
-        function click(operation) {
-            d3.event.stopPropagation();
-            operation(history);
-        }
-=======
 iD.ui.RadialMenu = function(operations) {
     var menu,
         center = [0, 0];
@@ -21,7 +5,6 @@
     var radialMenu = function(selection) {
         if (!operations.length)
             return;
->>>>>>> 2ebc9381
 
         function click(operation) {
             d3.event.stopPropagation();
@@ -36,19 +19,6 @@
         menu.transition()
             .attr('opacity', 0.8);
 
-<<<<<<< HEAD
-        arcs.append('path')
-            .attr('class', function (d) { return 'radial-menu-item radial-menu-item-' + d.id; })
-            .attr('d', arc)
-            .classed('disabled', function (d) { return !d.enabled(graph); })
-            .on('click', click);
-
-        arcs.append('text')
-            .attr("transform", function(d, i) { return "translate(" + arc.centroid(d, i) + ")"; })
-            .attr("dy", ".35em")
-            .style("text-anchor", "middle")
-            .text(function(d) { return d.title; });
-=======
         var r = 50,
             a = Math.PI / 4,
             a0 = -Math.PI / 4,
@@ -115,7 +85,6 @@
         function mouseout() {
             tooltip.style('display', 'none');
         }
->>>>>>> 2ebc9381
     };
 
     radialMenu.close = function(selection) {
